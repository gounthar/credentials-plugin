--- conflicted
+++ resolved
@@ -67,11 +67,7 @@
   <properties>
     <revision>2.6.2</revision>
     <changelist>-SNAPSHOT</changelist>
-<<<<<<< HEAD
-    <jenkins.version>2.249.1</jenkins.version>
-=======
     <jenkins.version>2.308</jenkins.version>
->>>>>>> 6b38d113
     <java.level>8</java.level>
     <antlr4.version>4.9.2</antlr4.version>
   </properties>
@@ -93,7 +89,7 @@
     <dependencies>
       <dependency>
         <groupId>io.jenkins.tools.bom</groupId>
-        <artifactId>bom-2.249.x</artifactId>
+        <artifactId>bom-2.303.x</artifactId>
         <version>950.v396cb834de1e</version>
         <scope>import</scope>
         <type>pom</type>
