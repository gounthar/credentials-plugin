--- conflicted
+++ resolved
@@ -67,11 +67,7 @@
   <properties>
     <changelist>999999-SNAPSHOT</changelist>
     <gitHubRepo>jenkinsci/${project.artifactId}-plugin</gitHubRepo>
-<<<<<<< HEAD
     <jenkins.version>2.334</jenkins.version>
-=======
-    <jenkins.version>2.319.1</jenkins.version>
->>>>>>> 32810fbc
     <java.level>8</java.level>
     <antlr4.version>4.9.3</antlr4.version>
   </properties>
@@ -93,13 +89,8 @@
     <dependencies>
       <dependency>
         <groupId>io.jenkins.tools.bom</groupId>
-<<<<<<< HEAD
-        <artifactId>bom-weekly</artifactId>
-        <version>1148.v7261f385f859</version>
-=======
-        <artifactId>bom-2.319.x</artifactId>
+        <artifactId>bom-2.332.x</artifactId>
         <version>1210.vcd41f6657f03</version>
->>>>>>> 32810fbc
         <scope>import</scope>
         <type>pom</type>
       </dependency>
