<?xml version="1.0" encoding="utf-8"?>
<!--
 ~ The MIT License
 ~
 ~ Copyright (c) 2011-2015, CloudBees, Inc., Stephen Connolly.
 ~
 ~ Permission is hereby granted, free of charge, to any person obtaining a copy
 ~ of this software and associated documentation files (the "Software"), to deal
 ~ in the Software without restriction, including without limitation the rights
 ~ to use, copy, modify, merge, publish, distribute, sublicense, and/or sell
 ~ copies of the Software, and to permit persons to whom the Software is
 ~ furnished to do so, subject to the following conditions:
 ~
 ~ The above copyright notice and this permission notice shall be included in
 ~ all copies or substantial portions of the Software.
 ~
 ~ THE SOFTWARE IS PROVIDED "AS IS", WITHOUT WARRANTY OF ANY KIND, EXPRESS OR
 ~ IMPLIED, INCLUDING BUT NOT LIMITED TO THE WARRANTIES OF MERCHANTABILITY,
 ~ FITNESS FOR A PARTICULAR PURPOSE AND NONINFRINGEMENT. IN NO EVENT SHALL THE
 ~ AUTHORS OR COPYRIGHT HOLDERS BE LIABLE FOR ANY CLAIM, DAMAGES OR OTHER
 ~ LIABILITY, WHETHER IN AN ACTION OF CONTRACT, TORT OR OTHERWISE, ARISING FROM,
 ~ OUT OF OR IN CONNECTION WITH THE SOFTWARE OR THE USE OR OTHER DEALINGS IN
 ~ THE SOFTWARE.
 -->

<project xmlns="http://maven.apache.org/POM/4.0.0" xmlns:xsi="http://www.w3.org/2001/XMLSchema-instance" xsi:schemaLocation="http://maven.apache.org/POM/4.0.0 http://maven.apache.org/maven-v4_0_0.xsd">
  <modelVersion>4.0.0</modelVersion>

  <parent>
    <groupId>org.jenkins-ci.plugins</groupId>
    <artifactId>plugin</artifactId>
    <version>4.33</version>
    <relativePath />
  </parent>

  <artifactId>credentials</artifactId>
  <version>${changelist}</version>
  <packaging>hpi</packaging>

  <name>Credentials Plugin</name>
  <description>
    This plugin allows you to store credentials in Jenkins.
  </description>
  <url>https://github.com/jenkinsci/credentials-plugin/blob/master/docs/README.adoc</url>
  <licenses>
    <license>
      <name>The MIT license</name>
      <url>https://opensource.org/licenses/MIT</url>
      <distribution>repo</distribution>
    </license>
  </licenses>

  <developers>
    <developer>
      <id>stephenconnolly</id>
      <name>Stephen Connolly</name>
    </developer>
  </developers>

  <scm>
    <connection>scm:git:https://github.com/${gitHubRepo}</connection>
    <developerConnection>scm:git:https://github.com/${gitHubRepo}</developerConnection>
    <url>https://github.com/${gitHubRepo}</url>
    <tag>${scmTag}</tag>
  </scm>

  <properties>
<<<<<<< HEAD
    <revision>2.6.3</revision>
    <changelist>-SNAPSHOT</changelist>
    <jenkins.version>2.303.1</jenkins.version>
=======
    <changelist>999999-SNAPSHOT</changelist>
    <gitHubRepo>jenkinsci/${project.artifactId}-plugin</gitHubRepo>
    <jenkins.version>2.308</jenkins.version>
>>>>>>> 1e38253d
    <java.level>8</java.level>
    <antlr4.version>4.9.3</antlr4.version>
  </properties>

  <repositories>
    <repository>
      <id>repo.jenkins-ci.org</id>
      <url>https://repo.jenkins-ci.org/public/</url>
    </repository>
  </repositories>
  <pluginRepositories>
    <pluginRepository>
      <id>repo.jenkins-ci.org</id>
      <url>https://repo.jenkins-ci.org/public/</url>
    </pluginRepository>
  </pluginRepositories>

  <dependencyManagement>
    <dependencies>
      <dependency>
        <groupId>io.jenkins.tools.bom</groupId>
        <artifactId>bom-2.303.x</artifactId>
        <version>1090.v0a_33df40457a_</version>
        <scope>import</scope>
        <type>pom</type>
      </dependency>
    </dependencies>
  </dependencyManagement>

  <dependencies>
    <dependency>
      <groupId>org.jenkins-ci.plugins</groupId>
      <artifactId>structs</artifactId>
    </dependency>
    <dependency>
      <groupId>io.jenkins</groupId>
      <artifactId>configuration-as-code</artifactId>
      <optional>true</optional>
    </dependency>

    <!-- test dependencies -->
    <dependency>
      <groupId>org.mockito</groupId>
      <artifactId>mockito-core</artifactId>
      <scope>test</scope>
      <exclusions>
        <exclusion>
          <groupId>org.hamcrest</groupId>
          <artifactId>hamcrest-core</artifactId>
        </exclusion>
      </exclusions>
    </dependency>
    <dependency>
      <groupId>org.antlr</groupId>
      <artifactId>antlr4-runtime</artifactId>
      <version>${antlr4.version}</version>
    </dependency>
    <dependency>
      <groupId>org.kohsuke.metainf-services</groupId>
      <artifactId>metainf-services</artifactId>
      <version>1.8</version>
      <scope>provided</scope>
    </dependency>
    <dependency>
      <groupId>org.xmlunit</groupId>
      <artifactId>xmlunit-matchers</artifactId>
      <version>2.8.4</version>
      <scope>test</scope>
    </dependency>
    <dependency>
      <groupId>org.jenkins-ci.plugins</groupId>
      <artifactId>cloudbees-folder</artifactId>
      <scope>test</scope>
    </dependency>
    <dependency>
      <groupId>io.jenkins.configuration-as-code</groupId>
      <artifactId>test-harness</artifactId>
      <scope>test</scope>
    </dependency>
    <dependency>
      <groupId>org.jenkins-ci.plugins.workflow</groupId>
      <artifactId>workflow-job</artifactId>
      <scope>test</scope>
    </dependency>
    <dependency>
      <groupId>org.jenkins-ci.plugins.workflow</groupId>
      <artifactId>workflow-cps</artifactId>
      <scope>test</scope>
    </dependency>
    <dependency>
      <groupId>org.jenkins-ci.plugins.workflow</groupId>
      <artifactId>workflow-basic-steps</artifactId>
      <scope>test</scope>
    </dependency>
  </dependencies>

  <build>
    <plugins>
      <plugin>
        <groupId>org.jenkins-ci.tools</groupId>
        <artifactId>maven-hpi-plugin</artifactId>
        <executions>
          <execution>
            <goals>
              <goal>generate-taglib-interface</goal>
            </goals>
          </execution>
        </executions>
      </plugin>
      <plugin>
        <groupId>org.antlr</groupId>
        <artifactId>antlr4-maven-plugin</artifactId>
        <version>${antlr4.version}</version>
        <configuration>
          <listener>true</listener>
          <visitor>true</visitor>
        </configuration>
        <executions>
          <execution>
            <goals>
              <goal>antlr4</goal>
            </goals>
          </execution>
        </executions>
      </plugin>
    </plugins>
  </build>

  <profiles>
    <profile>
      <id>pdfs</id>
      <properties>
        <asciidoctor.maven.plugin.version>2.2.1</asciidoctor.maven.plugin.version>
        <asciidoctorj.pdf.version>1.6.2</asciidoctorj.pdf.version>
        <asciidoctorj.version>2.5.2</asciidoctorj.version>
        <jruby.version>9.3.2.0</jruby.version>
      </properties>
      <build>
        <plugins>
          <plugin>
              <groupId>org.asciidoctor</groupId>
              <artifactId>asciidoctor-maven-plugin</artifactId>
              <version>${asciidoctor.maven.plugin.version}</version>
              <dependencies>
                  <dependency>
                      <groupId>org.asciidoctor</groupId>
                      <artifactId>asciidoctorj-pdf</artifactId>
                      <version>${asciidoctorj.pdf.version}</version>
                  </dependency>
                  <!-- Comment this section to use the default jruby artifact provided by the plugin -->
                  <dependency>
                      <groupId>org.jruby</groupId>
                      <artifactId>jruby-complete</artifactId>
                      <version>${jruby.version}</version>
                  </dependency>
                  <!-- Comment this section to use the default AsciidoctorJ artifact provided by the plugin -->
                  <dependency>
                      <groupId>org.asciidoctor</groupId>
                      <artifactId>asciidoctorj</artifactId>
                      <version>${asciidoctorj.version}</version>
                  </dependency>
              </dependencies>
              <configuration>
                  <sourceDirectory>docs</sourceDirectory>
                  <!-- Attributes common to all output formats -->
                  <attributes>
                      <sourcedir>${project.build.sourceDirectory}</sourcedir>
                      <imagesdir>.</imagesdir>
                  </attributes>
              </configuration>
              <executions>
                  <execution>
                      <id>generate-pdf-doc</id>
                      <phase>generate-resources</phase>
                      <goals>
                          <goal>process-asciidoc</goal>
                      </goals>
                      <configuration>
                          <backend>pdf</backend>
                          <!-- Since 1.5.0-alpha.9 PDF back-end can use 'rouge' as well as 'coderay'
                          for source highlighting -->
                          <!-- Due to a known issue on windows, it is recommended to use 'coderay' until an new version of 'rouge' is released.
                                  see discussions: https://github.com/asciidoctor/asciidoctor-maven-examples/pull/58
                                                   https://github.com/asciidoctor/asciidoctorj-pdf/issues/3
                                                   https://github.com/jneen/rouge/issues/661
                          -->
                          <sourceHighlighter>coderay</sourceHighlighter>
                          <attributes>
                              <icons>font</icons>
                              <pagenums />
                              <toc />
                              <idprefix />
                              <idseparator>-</idseparator>
                          </attributes>
                      </configuration>
                  </execution>
              </executions>
          </plugin>
        </plugins>
      </build>
    </profile>
  </profiles>
</project><|MERGE_RESOLUTION|>--- conflicted
+++ resolved
@@ -65,15 +65,9 @@
   </scm>
 
   <properties>
-<<<<<<< HEAD
-    <revision>2.6.3</revision>
-    <changelist>-SNAPSHOT</changelist>
-    <jenkins.version>2.303.1</jenkins.version>
-=======
     <changelist>999999-SNAPSHOT</changelist>
     <gitHubRepo>jenkinsci/${project.artifactId}-plugin</gitHubRepo>
     <jenkins.version>2.308</jenkins.version>
->>>>>>> 1e38253d
     <java.level>8</java.level>
     <antlr4.version>4.9.3</antlr4.version>
   </properties>
