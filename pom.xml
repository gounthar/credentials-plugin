--- conflicted
+++ resolved
@@ -67,14 +67,8 @@
   <properties>
     <changelist>999999-SNAPSHOT</changelist>
     <gitHubRepo>jenkinsci/${project.artifactId}-plugin</gitHubRepo>
-<<<<<<< HEAD
-    <jenkins.version>2.367-rc32834.83151ee78b_12</jenkins.version> <!-- TODO https://github.com/jenkinsci/jenkins/pull/7051 -->
-    <java.level>8</java.level>
-    <antlr4.version>4.9.3</antlr4.version>
-=======
-    <jenkins.version>2.361.1</jenkins.version>
+    <jenkins.version>2.374</jenkins.version>
     <antlr4.version>4.11.1</antlr4.version>
->>>>>>> f61ba5e2
   </properties>
 
   <repositories>
