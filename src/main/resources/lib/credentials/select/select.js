--- conflicted
+++ resolved
@@ -125,65 +125,6 @@
     buildFormTree(form);
     ajaxFormSubmit(form);
 
-<<<<<<< HEAD
-    var responseDialog = new YAHOO.widget.Panel("wait" + (iota++), {
-        fixedcenter: true,
-        close: true,
-        draggable: true,
-        zindex: 4,
-        modal: true,
-        visible: false
-    });
-
-    responseDialog.setHeader("Error");
-    responseDialog.setBody("<div id='" + containerId + "'></div>");
-    responseDialog.render(document.body);
-    var target; // iframe
-
-    function attachIframeOnload(target, f) {
-        if (target.attachEvent) {
-            target.attachEvent("onload", f);
-        } else {
-            target.onload = f;
-        }
-    }
-
-    var f = document.getElementById('credentials-dialog-form');
-    // create a throw-away IFRAME to avoid back button from loading the POST result back
-    id = "iframe" + (iota++);
-    target = document.createElement("iframe");
-    target.setAttribute("id", id);
-    target.setAttribute("name", id);
-    target.setAttribute("style", "height:100%; width:100%");
-    document.getElementById(containerId).appendChild(target);
-
-    attachIframeOnload(target, function () {
-        if (target.contentWindow && target.contentWindow.applyCompletionHandler) {
-            // apply-aware server is expected to set this handler
-            target.contentWindow.applyCompletionHandler(window);
-        } else {
-            // otherwise this is possibly an error from the server, so we need to render the whole content.
-            var r = YAHOO.util.Dom.getClientRegion();
-            responseDialog.cfg.setProperty("width", r.width * 3 / 4 + "px");
-            responseDialog.cfg.setProperty("height", r.height * 3 / 4 + "px");
-            responseDialog.center();
-            responseDialog.style.display = "";
-        }
-        window.setTimeout(function () {// otherwise Firefox will fail to leave the "connecting" state
-            document.getElementById(id).remove();
-        }, 0)
-    });
-
-    f.target = target.id;
-    try {
-        buildFormTree(f);
-        f.submit();
-    } finally {
-        f.target = null;
-    }
-    window.credentials.dialog.style.display = "none";
-    return false;
-=======
     function ajaxFormSubmit(form) {
         fetch(form.action, {
             method: form.method,
@@ -200,10 +141,9 @@
                 console.error("Could not add credentials:", e);
             })
             .finally(() => {
-                window.credentials.dialog.hide();
-            });
-    }
->>>>>>> b83506de
+                window.credentials.dialog.style.display = "none";
+            });
+    }
 };
 
 Behaviour.specify("BUTTON.credentials-add-menu", 'credentials-select', -99, function(e) {
