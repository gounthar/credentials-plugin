--- conflicted
+++ resolved
@@ -28,7 +28,6 @@
   <l:layout title="${it.fullDisplayName}" norefresh="true" permission="${it.parent.VIEW}">
     <st:include page="sidepanel.jelly"/>
     <l:main-panel>
-<<<<<<< HEAD
       <div class="jenkins-app-bar">
         <div class="jenkins-app-bar__content">
           <h1>
@@ -36,9 +35,6 @@
           </h1>
         </div>
       </div>
-=======
-      <h1>${it.displayName}</h1>
->>>>>>> b4e24ac7
       <div>
         <j:out value="${it.description!=null ? app.markupFormatter.translate(it.description) : ''}" />
       </div>
@@ -60,7 +56,6 @@
           <j:choose>
             <j:when test="${creds.isEmpty()}">
               <tr>
-<<<<<<< HEAD
                  <td colspan="6" align="center">
                    <j:choose>
                      <j:when test="${it.store.hasPermission(it.parent.CREATE)}">
@@ -71,35 +66,6 @@
                      </j:otherwise>
                    </j:choose>
                  </td>
-=======
-                <td>
-                  <div class="${icons.toNormalizedIconSizeClass(iconSize)}">
-                    <l:icon class="${c.iconClassName} ${icons.toNormalizedIconSizeClass(iconSize)}" alt="${c.typeName}" tooltip="${c.typeName}" />
-                  </div>
-                </td>
-                <td>
-                  <a href="credential/${c.urlName}" class='model-link inside'>${c.id}</a>
-                </td>
-                <td>
-                  ${c.displayName}
-                </td>
-                <td>
-                  ${c.typeName}
-                </td>
-                <td>
-                  ${safeDescription}
-                </td>
-                <td>
-                  <j:if test="${h.hasPermission(c, it.parent.UPDATE)}">
-                    <div class="${icons.toNormalizedIconSizeClass(iconSize)}">
-                      <a href="credential/${c.urlName}/update">
-                        <l:icon alt="${%Update}"
-                             tooltip="${%Update}" class="icon-setting ${icons.toNormalizedIconSizeClass(iconSize)}"/>
-                      </a>
-                    </div>
-                  </j:if>
-                </td>
->>>>>>> b4e24ac7
               </tr>
             </j:when>
             <j:otherwise>
@@ -107,9 +73,7 @@
                 <j:set var="safeDescription" value="${c.description==null?'':app.markupFormatter.translate(c.description)}"/>
                 <tr>
                   <td class="jenkins-table__cell--tight jenkins-table__icon">
-                    <a href="credential/${c.urlName}" class='model-link inside jenkins-table__link'>
-                      <l:icon class="${c.iconClassName} icon-lg" alt="${c.typeName}" tooltip="${c.typeName}" />
-                    </a>
+                    <l:icon class="${c.iconClassName} icon-lg" alt="${c.typeName}" tooltip="${c.typeName}" />
                   </td>
                   <td>
                     <a href="credential/${c.urlName}" class='model-link inside jenkins-table__link'>${c.id}</a>
